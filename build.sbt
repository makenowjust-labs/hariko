Global / onChangedBuildSource := ReloadOnSourceChanges

ThisBuild / githubOwner := "MakeNowJust-Labo"
ThisBuild / githubRepository := "hariko"

ThisBuild / scalaVersion := "2.13.3"
ThisBuild / scalacOptions ++= Seq(
  "-encoding",
  "UTF-8",
  "-feature",
  "-deprecation",
  "-Wunused",
  "-language:implicitConversions"
)

// Scalafix config:
ThisBuild / scalafixScalaBinaryVersion := "2.13"
ThisBuild / semanticdbEnabled := true
ThisBuild / semanticdbVersion := scalafixSemanticdb.revision
<<<<<<< HEAD
ThisBuild / scalafixDependencies += "com.github.liancheng" %% "organize-imports" % "0.4.0"
ThisBuild / scalafixDependencies += "com.github.vovapolu" %% "scaluzzi" % "0.1.14"
=======
ThisBuild / scalafixDependencies += "com.github.liancheng" %% "organize-imports" % "0.4.1"
ThisBuild / scalafixDependencies += "com.github.vovapolu" %% "scaluzzi" % "0.1.12"
>>>>>>> a23f8279

lazy val root = project
  .in(file("."))
  .settings(publish / skip := true)
  .aggregate(core, minitest)

def moduleSettings(moduleName: String) =
  Seq(
    organization := "codes.quine.labo",
    name := s"hariko-$moduleName",
    version := "0.1.1-SNAPSHOT",
    Compile / console / scalacOptions -= "-Wunused",
    // Scaladoc options:
    Compile / doc / scalacOptions ++= Seq(
      "-groups"
    ),
    // Set URL mapping of scala standard API for Scaladoc.
    apiMappings ++= scalaInstance.value.libraryJars
      .filter(file => file.getName.startsWith("scala-library") && file.getName.endsWith(".jar"))
      .map(_ -> url(s"http://www.scala-lang.org/api/${scalaVersion.value}/"))
      .toMap,
    // Settings for test:
    libraryDependencies += "io.monix" %% "minitest" % "2.8.2" % Test,
    testFrameworks += new TestFramework("minitest.runner.Framework"),
    doctestTestFramework := DoctestTestFramework.Minitest,
    // Surpress warnings in doctest generated files.
    libraryDependencies ++= Seq(
      compilerPlugin("com.github.ghik" % "silencer-plugin" % "1.7.1" cross CrossVersion.full),
      "com.github.ghik" % "silencer-lib" % "1.7.1" % Provided cross CrossVersion.full
    ),
    scalacOptions += "-P:silencer:globalFilters=toVoid is never used"
  )

lazy val core = project
  .in(file("modules/hariko-core"))
  .settings(
    moduleSettings("core"),
    console / initialCommands := """
      |import scala.concurrent.ExecutionContext.Implicits.global
      |
      |import codes.quine.labo.hariko._
      |import codes.quine.labo.hariko.data._
      |import codes.quine.labo.hariko.random._
      |import codes.quine.labo.hariko.util._
      """.stripMargin
  )

lazy val minitest = project
  .in(file("modules/hariko-minitest"))
  .settings(
    moduleSettings("minitest"),
    // Dependencies:
    libraryDependencies += "io.monix" %% "minitest" % "2.8.2" % Provided
  )
  .dependsOn(core)<|MERGE_RESOLUTION|>--- conflicted
+++ resolved
@@ -17,13 +17,8 @@
 ThisBuild / scalafixScalaBinaryVersion := "2.13"
 ThisBuild / semanticdbEnabled := true
 ThisBuild / semanticdbVersion := scalafixSemanticdb.revision
-<<<<<<< HEAD
-ThisBuild / scalafixDependencies += "com.github.liancheng" %% "organize-imports" % "0.4.0"
+ThisBuild / scalafixDependencies += "com.github.liancheng" %% "organize-imports" % "0.4.1"
 ThisBuild / scalafixDependencies += "com.github.vovapolu" %% "scaluzzi" % "0.1.14"
-=======
-ThisBuild / scalafixDependencies += "com.github.liancheng" %% "organize-imports" % "0.4.1"
-ThisBuild / scalafixDependencies += "com.github.vovapolu" %% "scaluzzi" % "0.1.12"
->>>>>>> a23f8279
 
 lazy val root = project
   .in(file("."))
